//! Tokio IPC transport. Under the hood uses Unix Domain Sockets for Linux/Mac
//! and Named Pipes for Windows.

#![warn(missing_docs)]
//#![deny(rust_2018_idioms)]

#[cfg(windows)]
mod win;
#[cfg(not(windows))]
mod unix;

/// For testing/examples
pub fn dummy_endpoint() -> String {
	let num: u64 = rand::Rng::gen(&mut rand::thread_rng());
	if cfg!(windows) {
		format!(r"\\.\pipe\my-pipe-{}", num)
	} else {
		format!(r"/tmp/my-uds-{}", num)
	}
}

/// Endpoint for IPC transport
///
/// # Examples
///
/// ```ignore
/// use parity_tokio_ipc::{Endpoint, dummy_endpoint};
/// use futures::{future, Future, Stream, StreamExt};
/// use tokio::runtime::Runtime;
///
/// fn main() {
<<<<<<< HEAD
=======
///		let mut runtime = Runtime::new().unwrap();
>>>>>>> 9ffc242c
///     let mut endpoint = Endpoint::new(dummy_endpoint());
///     let server = endpoint.incoming()
///         .expect("failed to open up a new pipe/socket")
///         .for_each(|_stream| {
///             println!("Connection received");
<<<<<<< HEAD
///             ()
///         });
///     // ... run server etc.
/// }
///
=======
///             futures::future::ready(())
///         });
///		runtime.block_on(server)
/// }
///```
>>>>>>> 9ffc242c
#[cfg(windows)]
pub use win::{SecurityAttributes, Endpoint};
#[cfg(unix)]
pub use unix::{SecurityAttributes, Endpoint};

#[cfg(test)]
mod tests {
	use tokio::prelude::*;
	use futures::{channel::oneshot, StreamExt as _, FutureExt as _};
	use std::time::Duration;
	use tokio::{
		self,
		io::split,
	};

	use super::{dummy_endpoint, Endpoint, SecurityAttributes};
	use std::path::Path;
	use futures::future::{Either, select, ready};

	async fn run_server(path: String) {
		let path = path.to_owned();
		let mut endpoint = Endpoint::new(path);

		endpoint.set_security_attributes(
			SecurityAttributes::empty()
				.set_mode(0o777)
				.unwrap()
		);
		let mut incoming = endpoint.incoming().expect("failed to open up a new socket");

		while let Some(result) = incoming.next().await {
			match result {
				Ok(stream) => {
					let (mut reader, mut writer) = split(stream);
					let mut buf = [0u8; 5];
					reader.read_exact(&mut buf).await.expect("unable to read from socket");
					writer.write_all(&buf[..]).await.expect("unable to write to socket");
				}
				_ => unreachable!("ideally")
			}
		};
	}

	// NOTE: Intermittently fails or stalls on windows.
	#[tokio::test]
	async fn smoke_test() {
		let path = dummy_endpoint();
		let (shutdown_tx, shutdown_rx) = oneshot::channel();

		let server = select(Box::pin(run_server(path.clone())), shutdown_rx)
			.then(|either| {
				match either {
					Either::Right((_, server)) => {
						drop(server);
					}
					_ => unreachable!("also ideally")
				};
				ready(())
			});
		tokio::spawn(server);

		tokio::time::delay_for(Duration::from_secs(2)).await;

		println!("Connecting to client 0...");
		let mut client_0 = Endpoint::connect(&path).await
			.expect("failed to open client_0");
<<<<<<< HEAD

		tokio::time::delay_for(Duration::from_secs(2)).await;

=======
		tokio::time::delay_for(Duration::from_secs(2)).await;
>>>>>>> 9ffc242c
		println!("Connecting to client 1...");
		let mut client_1 = Endpoint::connect(&path).await
			.expect("failed to open client_1");
		let msg = b"hello";

		let mut rx_buf = vec![0u8; msg.len()];
		client_0.write_all(msg).await.expect("Unable to write message to client");
		client_0.read_exact(&mut rx_buf).await.expect("Unable to read message from client");

		let mut rx_buf2 = vec![0u8; msg.len()];
		client_1.write_all(msg).await.expect("Unable to write message to client");
		client_1.read_exact(&mut rx_buf2).await.expect("Unable to read message from client");

		assert_eq!(rx_buf, msg);
		assert_eq!(rx_buf2, msg);

		// shutdown server
		if let Ok(()) = shutdown_tx.send(()) {
			// wait one second for the file to be deleted.
			tokio::time::delay_for(Duration::from_secs(1)).await;
			let path = Path::new(&path);
			// assert that it has
			assert!(!path.exists());
		}
	}

	#[cfg(windows)]
	fn create_pipe_with_permissions(attr: SecurityAttributes) -> ::std::io::Result<()> {
		let path = dummy_endpoint();

		let mut endpoint = Endpoint::new(path);
		endpoint.set_security_attributes(attr);
		endpoint.incoming().map(|_| ())
	}

	#[cfg(windows)]
	#[tokio::test]
	async fn test_pipe_permissions() {
		create_pipe_with_permissions(SecurityAttributes::empty())
			.expect("failed with no attributes");
		create_pipe_with_permissions(SecurityAttributes::allow_everyone_create().unwrap())
			.expect("failed with attributes for creating");
		create_pipe_with_permissions(SecurityAttributes::empty().allow_everyone_connect().unwrap())
			.expect("failed with attributes for connecting");
	}
}<|MERGE_RESOLUTION|>--- conflicted
+++ resolved
@@ -29,28 +29,17 @@
 /// use tokio::runtime::Runtime;
 ///
 /// fn main() {
-<<<<<<< HEAD
-=======
 ///		let mut runtime = Runtime::new().unwrap();
->>>>>>> 9ffc242c
 ///     let mut endpoint = Endpoint::new(dummy_endpoint());
 ///     let server = endpoint.incoming()
 ///         .expect("failed to open up a new pipe/socket")
 ///         .for_each(|_stream| {
 ///             println!("Connection received");
-<<<<<<< HEAD
-///             ()
-///         });
-///     // ... run server etc.
-/// }
-///
-=======
 ///             futures::future::ready(())
 ///         });
 ///		runtime.block_on(server)
 /// }
 ///```
->>>>>>> 9ffc242c
 #[cfg(windows)]
 pub use win::{SecurityAttributes, Endpoint};
 #[cfg(unix)]
@@ -117,13 +106,7 @@
 		println!("Connecting to client 0...");
 		let mut client_0 = Endpoint::connect(&path).await
 			.expect("failed to open client_0");
-<<<<<<< HEAD
-
 		tokio::time::delay_for(Duration::from_secs(2)).await;
-
-=======
-		tokio::time::delay_for(Duration::from_secs(2)).await;
->>>>>>> 9ffc242c
 		println!("Connecting to client 1...");
 		let mut client_1 = Endpoint::connect(&path).await
 			.expect("failed to open client_1");
